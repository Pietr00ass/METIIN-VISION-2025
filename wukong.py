--- conflicted
+++ resolved
@@ -183,8 +183,6 @@
     mapping: Dict[ResourceName, int] = {}
     missing: list[str] = []
     available = ", ".join(sorted(normalized))
-<<<<<<< HEAD
-
     for resource in WUKONG_YOLO_RESOURCES:
         class_idx = normalized.get(resource.value.lower())
         if class_idx is None:
@@ -207,23 +205,7 @@
             f"Model YOLO WuKonga nie zawiera żadnych rozpoznawalnych klas WuKonga. "
             f"Dostępne klasy: {available_display}."
         )
-=======
-    for resource, aliases in WUKONG_YOLO_ALIASES.items():
-        for alias in aliases:
-            class_idx = normalized.get(alias.lower())
-            if class_idx is not None:
-                mapping[resource] = class_idx
-                break
-        else:
-            log_func = logger.debug if resource in _OPTIONAL_YOLO_RESOURCES else logger.warning
-            log_func(
-                f"Klasa YOLO dla zasobu '{resource.value}' nie została znaleziona w modelu. "
-                f"Dostępne klasy: {available}"
-            )
->>>>>>> 86688ddf
-
     return mapping
-
 
 def _initialize_yolo_model(device: str) -> None:
     global _YOLO_MODEL, _YOLO_CLASS_IDS
